/*
 * Copyright 2002-2020 the original author or authors.
 *
 * Licensed under the Apache License, Version 2.0 (the "License");
 * you may not use this file except in compliance with the License.
 * You may obtain a copy of the License at
 *
 *      https://www.apache.org/licenses/LICENSE-2.0
 *
 * Unless required by applicable law or agreed to in writing, software
 * distributed under the License is distributed on an "AS IS" BASIS,
 * WITHOUT WARRANTIES OR CONDITIONS OF ANY KIND, either express or implied.
 * See the License for the specific language governing permissions and
 * limitations under the License.
 */

package org.springframework.web.servlet.mvc.condition;

import java.util.ArrayList;
import java.util.Collection;
import java.util.Collections;
import java.util.Comparator;
import java.util.Iterator;
import java.util.LinkedHashSet;
import java.util.List;
import java.util.Set;

import javax.servlet.http.HttpServletRequest;

import org.springframework.lang.Nullable;
import org.springframework.util.AntPathMatcher;
import org.springframework.util.ObjectUtils;
import org.springframework.util.PathMatcher;
import org.springframework.util.StringUtils;
import org.springframework.web.servlet.HandlerMapping;
import org.springframework.web.util.UrlPathHelper;

/**
 * A logical disjunction (' || ') request condition that matches a request
 * against a set of URL path patterns.
 *
 * @author Rossen Stoyanchev
 * @since 3.1
 */
public class PatternsRequestCondition extends AbstractRequestCondition<PatternsRequestCondition> {

	private final static Set<String> EMPTY_PATH_PATTERN = Collections.singleton("");


	private final Set<String> patterns;

	private final UrlPathHelper pathHelper;

	private final PathMatcher pathMatcher;

	private final boolean useSuffixPatternMatch;

	private final boolean useTrailingSlashMatch;

	private final List<String> fileExtensions = new ArrayList<>();


	/**
	 * Creates a new instance with the given URL patterns. Each pattern that is
	 * not empty and does not start with "/" is prepended with "/".
	 * @param patterns 0 or more URL patterns; if 0 the condition will match to
	 * every request.
	 */
	public PatternsRequestCondition(String... patterns) {
		this(patterns, null, null, true, true, null);
	}

	/**
	 * Alternative constructor with additional, optional {@link UrlPathHelper},
	 * {@link PathMatcher}, and whether to automatically match trailing slashes.
	 * @param patterns the URL patterns to use; if 0, the condition will match to every request.
	 * @param urlPathHelper a {@link UrlPathHelper} for determining the lookup path for a request
	 * @param pathMatcher a {@link PathMatcher} for pattern path matching
	 * @param useTrailingSlashMatch whether to match irrespective of a trailing slash
	 * @since 5.2.4
	 */
	public PatternsRequestCondition(String[] patterns, @Nullable UrlPathHelper urlPathHelper,
			@Nullable PathMatcher pathMatcher, boolean useTrailingSlashMatch) {

		this(patterns, urlPathHelper, pathMatcher, false, useTrailingSlashMatch, null);
	}

	/**
	 * Alternative constructor with additional optional parameters.
	 * @param patterns the URL patterns to use; if 0, the condition will match to every request.
	 * @param urlPathHelper for determining the lookup path of a request
	 * @param pathMatcher for path matching with patterns
	 * @param useSuffixPatternMatch whether to enable matching by suffix (".*")
	 * @param useTrailingSlashMatch whether to match irrespective of a trailing slash
	 * @deprecated as of 5.2.4. See class-level note in
	 * {@link org.springframework.web.servlet.mvc.method.annotation.RequestMappingHandlerMapping}
	 * on the deprecation of path extension config options.
	 */
	@Deprecated
	public PatternsRequestCondition(String[] patterns, @Nullable UrlPathHelper urlPathHelper,
			@Nullable PathMatcher pathMatcher, boolean useSuffixPatternMatch, boolean useTrailingSlashMatch) {

		this(patterns, urlPathHelper, pathMatcher, useSuffixPatternMatch, useTrailingSlashMatch, null);
	}

	/**
	 * Alternative constructor with additional optional parameters.
	 * @param patterns the URL patterns to use; if 0, the condition will match to every request.
	 * @param urlPathHelper a {@link UrlPathHelper} for determining the lookup path for a request
	 * @param pathMatcher a {@link PathMatcher} for pattern path matching
	 * @param useSuffixPatternMatch whether to enable matching by suffix (".*")
	 * @param useTrailingSlashMatch whether to match irrespective of a trailing slash
	 * @param fileExtensions a list of file extensions to consider for path matching
	 * @deprecated as of 5.2.4. See class-level note in
	 * {@link org.springframework.web.servlet.mvc.method.annotation.RequestMappingHandlerMapping}
	 * on the deprecation of path extension config options.
	 */
	@Deprecated
	public PatternsRequestCondition(String[] patterns, @Nullable UrlPathHelper urlPathHelper,
			@Nullable PathMatcher pathMatcher, boolean useSuffixPatternMatch,
			boolean useTrailingSlashMatch, @Nullable List<String> fileExtensions) {

<<<<<<< HEAD
		this(Arrays.asList(patterns), urlPathHelper, pathMatcher, useSuffixPatternMatch,
				useTrailingSlashMatch, fileExtensions);
	}

	/**
	 * Private constructor accepting a collection of patterns.
	 */
	private PatternsRequestCondition(Collection<String> patterns, @Nullable UrlPathHelper urlPathHelper,
			@Nullable PathMatcher pathMatcher, boolean useSuffixPatternMatch,
			boolean useTrailingSlashMatch, @Nullable List<String> fileExtensions) {

		this.patterns = Collections.unmodifiableSet(prependLeadingSlash(patterns));
		this.pathHelper = urlPathHelper != null ? urlPathHelper : UrlPathHelper.defaultInstance;
=======
		this.patterns = initPatterns(patterns);
		this.pathHelper = urlPathHelper != null ? urlPathHelper : new UrlPathHelper();
>>>>>>> c0c3c01a
		this.pathMatcher = pathMatcher != null ? pathMatcher : new AntPathMatcher();
		this.useSuffixPatternMatch = useSuffixPatternMatch;
		this.useTrailingSlashMatch = useTrailingSlashMatch;

		if (fileExtensions != null) {
			for (String fileExtension : fileExtensions) {
				if (fileExtension.charAt(0) != '.') {
					fileExtension = "." + fileExtension;
				}
				this.fileExtensions.add(fileExtension);
			}
		}
	}

	private static Set<String> initPatterns(String[] patterns) {
		if (!hasPattern(patterns)) {
			return EMPTY_PATH_PATTERN;
		}
		Set<String> result = new LinkedHashSet<>(patterns.length);
		for (String pattern : patterns) {
			if (StringUtils.hasLength(pattern) && !pattern.startsWith("/")) {
				pattern = "/" + pattern;
			}
			result.add(pattern);
		}
		return result;
	}

	private static boolean hasPattern(String[] patterns) {
		if (!ObjectUtils.isEmpty(patterns)) {
			for (String pattern : patterns) {
				if (StringUtils.hasText(pattern)) {
					return true;
				}
			}
		}
		return false;
	}

	/**
	 * Private constructor for use when combining and matching.
	 */
	private PatternsRequestCondition(Set<String> patterns, PatternsRequestCondition other) {
		this.patterns = patterns;
		this.pathHelper = other.pathHelper;
		this.pathMatcher = other.pathMatcher;
		this.useSuffixPatternMatch = other.useSuffixPatternMatch;
		this.useTrailingSlashMatch = other.useTrailingSlashMatch;
		this.fileExtensions.addAll(other.fileExtensions);
	}


	public Set<String> getPatterns() {
		return this.patterns;
	}

	@Override
	protected Collection<String> getContent() {
		return this.patterns;
	}

	@Override
	protected String getToStringInfix() {
		return " || ";
	}

	/**
	 * Returns a new instance with URL patterns from the current instance ("this") and
	 * the "other" instance as follows:
	 * <ul>
	 * <li>If there are patterns in both instances, combine the patterns in "this" with
	 * the patterns in "other" using {@link PathMatcher#combine(String, String)}.
	 * <li>If only one instance has patterns, use them.
	 * <li>If neither instance has patterns, use an empty String (i.e. "").
	 * </ul>
	 */
	@Override
	public PatternsRequestCondition combine(PatternsRequestCondition other) {
		if (isEmptyPathPattern() && other.isEmptyPathPattern()) {
			return this;
		}
		else if (other.isEmptyPathPattern()) {
			return this;
		}
		else if (isEmptyPathPattern()) {
			return other;
		}
		Set<String> result = new LinkedHashSet<>();
		if (!this.patterns.isEmpty() && !other.patterns.isEmpty()) {
			for (String pattern1 : this.patterns) {
				for (String pattern2 : other.patterns) {
					result.add(this.pathMatcher.combine(pattern1, pattern2));
				}
			}
		}
		return new PatternsRequestCondition(result, this);
	}

	private boolean isEmptyPathPattern() {
		return this.patterns == EMPTY_PATH_PATTERN;
	}

	/**
	 * Checks if any of the patterns match the given request and returns an instance
	 * that is guaranteed to contain matching patterns, sorted via
	 * {@link PathMatcher#getPatternComparator(String)}.
	 * <p>A matching pattern is obtained by making checks in the following order:
	 * <ul>
	 * <li>Direct match
	 * <li>Pattern match with ".*" appended if the pattern doesn't already contain a "."
	 * <li>Pattern match
	 * <li>Pattern match with "/" appended if the pattern doesn't already end in "/"
	 * </ul>
	 * @param request the current request
	 * @return the same instance if the condition contains no patterns;
	 * or a new condition with sorted matching patterns;
	 * or {@code null} if no patterns match.
	 */
	@Override
	@Nullable
	public PatternsRequestCondition getMatchingCondition(HttpServletRequest request) {
		String lookupPath = this.pathHelper.getLookupPathForRequest(request, HandlerMapping.LOOKUP_PATH);
		List<String> matches = getMatchingPatterns(lookupPath);
		return !matches.isEmpty() ? new PatternsRequestCondition(new LinkedHashSet<>(matches), this) : null;
	}

	/**
	 * Find the patterns matching the given lookup path. Invoking this method should
	 * yield results equivalent to those of calling {@link #getMatchingCondition}.
	 * This method is provided as an alternative to be used if no request is available
	 * (e.g. introspection, tooling, etc).
	 * @param lookupPath the lookup path to match to existing patterns
	 * @return a collection of matching patterns sorted with the closest match at the top
	 */
	public List<String> getMatchingPatterns(String lookupPath) {
		List<String> matches = null;
		for (String pattern : this.patterns) {
			String match = getMatchingPattern(pattern, lookupPath);
			if (match != null) {
				matches = (matches != null ? matches : new ArrayList<>());
				matches.add(match);
			}
		}
		if (matches == null) {
			return Collections.emptyList();
		}
		if (matches.size() > 1) {
			matches.sort(this.pathMatcher.getPatternComparator(lookupPath));
		}
		return matches;
	}

	@Nullable
	private String getMatchingPattern(String pattern, String lookupPath) {
		if (pattern.equals(lookupPath)) {
			return pattern;
		}
		if (this.useSuffixPatternMatch) {
			if (!this.fileExtensions.isEmpty() && lookupPath.indexOf('.') != -1) {
				for (String extension : this.fileExtensions) {
					if (this.pathMatcher.match(pattern + extension, lookupPath)) {
						return pattern + extension;
					}
				}
			}
			else {
				boolean hasSuffix = pattern.indexOf('.') != -1;
				if (!hasSuffix && this.pathMatcher.match(pattern + ".*", lookupPath)) {
					return pattern + ".*";
				}
			}
		}
		if (this.pathMatcher.match(pattern, lookupPath)) {
			return pattern;
		}
		if (this.useTrailingSlashMatch) {
			if (!pattern.endsWith("/") && this.pathMatcher.match(pattern + "/", lookupPath)) {
				return pattern + "/";
			}
		}
		return null;
	}

	/**
	 * Compare the two conditions based on the URL patterns they contain.
	 * Patterns are compared one at a time, from top to bottom via
	 * {@link PathMatcher#getPatternComparator(String)}. If all compared
	 * patterns match equally, but one instance has more patterns, it is
	 * considered a closer match.
	 * <p>It is assumed that both instances have been obtained via
	 * {@link #getMatchingCondition(HttpServletRequest)} to ensure they
	 * contain only patterns that match the request and are sorted with
	 * the best matches on top.
	 */
	@Override
	public int compareTo(PatternsRequestCondition other, HttpServletRequest request) {
		String lookupPath = this.pathHelper.getLookupPathForRequest(request, HandlerMapping.LOOKUP_PATH);
		Comparator<String> patternComparator = this.pathMatcher.getPatternComparator(lookupPath);
		Iterator<String> iterator = this.patterns.iterator();
		Iterator<String> iteratorOther = other.patterns.iterator();
		while (iterator.hasNext() && iteratorOther.hasNext()) {
			int result = patternComparator.compare(iterator.next(), iteratorOther.next());
			if (result != 0) {
				return result;
			}
		}
		if (iterator.hasNext()) {
			return -1;
		}
		else if (iteratorOther.hasNext()) {
			return 1;
		}
		else {
			return 0;
		}
	}

}<|MERGE_RESOLUTION|>--- conflicted
+++ resolved
@@ -120,24 +120,8 @@
 			@Nullable PathMatcher pathMatcher, boolean useSuffixPatternMatch,
 			boolean useTrailingSlashMatch, @Nullable List<String> fileExtensions) {
 
-<<<<<<< HEAD
-		this(Arrays.asList(patterns), urlPathHelper, pathMatcher, useSuffixPatternMatch,
-				useTrailingSlashMatch, fileExtensions);
-	}
-
-	/**
-	 * Private constructor accepting a collection of patterns.
-	 */
-	private PatternsRequestCondition(Collection<String> patterns, @Nullable UrlPathHelper urlPathHelper,
-			@Nullable PathMatcher pathMatcher, boolean useSuffixPatternMatch,
-			boolean useTrailingSlashMatch, @Nullable List<String> fileExtensions) {
-
-		this.patterns = Collections.unmodifiableSet(prependLeadingSlash(patterns));
+		this.patterns = initPatterns(patterns);
 		this.pathHelper = urlPathHelper != null ? urlPathHelper : UrlPathHelper.defaultInstance;
-=======
-		this.patterns = initPatterns(patterns);
-		this.pathHelper = urlPathHelper != null ? urlPathHelper : new UrlPathHelper();
->>>>>>> c0c3c01a
 		this.pathMatcher = pathMatcher != null ? pathMatcher : new AntPathMatcher();
 		this.useSuffixPatternMatch = useSuffixPatternMatch;
 		this.useTrailingSlashMatch = useTrailingSlashMatch;
